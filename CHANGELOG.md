--- conflicted
+++ resolved
@@ -1,15 +1,17 @@
 # Changelog
 
+## unreleased
+
+### Features
+
+- [#2202](https://github.com/influxdata/kapacitor/pull/2202): Add templating for MQTT topics.
+
 ## v1.5.3 [2019-06-18]
 
 ### Features
 
 - [#2154](https://github.com/influxdata/kapacitor/pull/2154): Add ability to skip ssl verification with an alert post node. Thanks @itsHabib!
-<<<<<<< HEAD
-- [#2202](https://github.com/influxdata/kapacitor/pull/2202): Add templating for MQTT topics.
-=======
 - [#2193](https://github.com/influxdata/kapacitor/issues/2193): Add TLS configuration options.
->>>>>>> e6bc51b8
 
 ### Bugfixes
 
